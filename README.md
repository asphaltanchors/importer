--- conflicted
+++ resolved
@@ -91,7 +91,6 @@
 
 4. **Run locally:**
    ```bash
-<<<<<<< HEAD
    # Initial setup (load historical seed data)
    python pipeline.py --mode seed
 
@@ -104,18 +103,6 @@
    # Run specific source pipelines
    python pipelines/shopify/pipeline.py --mode incremental
 
-=======
-   # Load all historical data from seed/ directory
-   python orchestrator.py --seed
-   
-   # Load all available daily files from input/ directory
-   python orchestrator.py --incremental
-   
-   # Run pipeline for specific source (multi-source support)
-   python orchestrator.py --source quickbooks --seed
-   python orchestrator.py --source quickbooks --incremental
-   
->>>>>>> 9b322c95
    # Optional: Run DBT commands separately (requires virtual environment)
    source .venv/bin/activate
    dbt run
